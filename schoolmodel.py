--- conflicted
+++ resolved
@@ -109,12 +109,8 @@
 class SchoolModel:
     """Main model class for the school simulation."""
 
-<<<<<<< HEAD
-    def __init__(self, n_students=50, n_adults=10, width=100, height=100, adult_weapon_percentage=0.9):
-=======
     def __init__(self, n_students=config.INITIAL_STUDENTS, n_adults=config.INITIAL_ADULTS,
-                 width=config.SIM_WIDTH, height=config.SIM_HEIGHT):
->>>>>>> 7cdc9b45
+                 width=config.SIM_WIDTH, height=config.SIM_HEIGHT, adult_weapon_percentage=0.9):
         self.num_students = n_students
         self.num_adults = n_adults
         self.width = width
