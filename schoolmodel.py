--- conflicted
+++ resolved
@@ -440,7 +440,6 @@
 
         for student in self.schedule:
             if student.agent_type == 'student':
-<<<<<<< HEAD
                 print(f"Student at {student.position} attempting to find a path.")
 
                 # Check that the student is not inside a wall
@@ -453,17 +452,6 @@
                 exit_point = (540, 20)  # Center of the exit
                 path = astar((student.position[0], student.position[1]), exit_point, wall_rects)
 
-=======
-                exits = [
-                    (student.position[0], 0),  # Top edge
-                    (student.position[0], HEIGHT),  # Bottom edge
-                    (0, student.position[1]),  # Left edge
-                    (WIDTH, student.position[1])  # Right edge
-                ]
-                closest_exit = min(exits,
-                                   key=lambda ex: math.hypot(student.position[0] - ex[0], student.position[1] - ex[1]))
-                path = astar((student.position[0], student.position[1]), closest_exit, self.walls)
->>>>>>> 1a8e373f
                 if path:
                     student.path = path
                     print(f"Path found! Student at {student.position} moving to exit.")
