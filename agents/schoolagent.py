--- conflicted
+++ resolved
@@ -28,8 +28,6 @@
                                         2)  # Veel kortere periode zodat richtingsverandering veel vaker plaatsvindt
         self.current_path_time = 0  # Teller voor huidige pad
 
-<<<<<<< HEAD
-=======
         # Parameters voor stilstand - kortere periodes en hogere kans
         self.is_idle = False
         self.idle_prob = 0.5  # 50% kans om stil te gaan staan bij richtingverandering
@@ -42,67 +40,7 @@
             self.idle_duration = random.uniform(1.5, 4)  # Kortere stilstandperiodes dan voorheen
             self.path_time = random.uniform(1, 3)  # Kortere periode voor richtingsverandering
 
-    def move(self):
-        """Beweeg de agent volgens huidige richting en snelheid."""
-        # Als agent stilstaat, doe niets
-        if self.is_idle:
-            # Discreter tijdsverloop voor idle tijd in niet-continuous mode
-            self.idle_time += 1
-            if self.idle_time >= self.idle_duration:
-                self.is_idle = False
-                self.direction = random.uniform(0, 2 * math.pi)  # Volledig nieuwe richting
-                self.target_speed = random.uniform(0.5, self.max_speed)
-            return
 
-        # Bepalen of we van richting veranderen (tijdsgebaseerd)
-        self.current_path_time += 1
-        if self.current_path_time >= self.path_time:
-            # Reset pad timer
-            self.current_path_time = 0
-            self.path_time = random.uniform(0.5, 2)
-            if self.agent_type == 1:
-                self.path_time = random.uniform(1, 3)
-
-            # Verander richting met een zeer significante verandering (tot 180 graden)
-            self.direction += random.uniform(-math.pi, math.pi)  # Tot 180 graden hoekverandering
-            self.direction %= 2 * math.pi
-            self.target_speed = random.uniform(0.5, self.max_speed)
-
-            # Bepaal of agent stil gaat staan
-            if random.random() < self.idle_prob:
-                self.is_idle = True
-                self.velocity = (0, 0)
-                self.idle_time = 0
-                self.idle_duration = random.uniform(1, 3)
-                if self.agent_type == 1:  # ADULT
-                    self.idle_duration = random.uniform(1.5, 4)
-                return
-
-        # Bereken gewenste snelheid vector op basis van richting
-        target_vx = self.target_speed * math.cos(self.direction)
-        target_vy = self.target_speed * math.sin(self.direction)
-
-        # Geleidelijke aanpassing van huidige snelheid naar doelsnelheid (inertie)
-        current_vx, current_vy = self.velocity
-        new_vx = current_vx + (target_vx - current_vx) * self.acceleration
-        new_vy = current_vy + (target_vy - current_vy) * self.acceleration
-
-        # Update snelheid
-        self.velocity = (new_vx, new_vy)
-
-        # Update positie
-        new_x = self.position[0] + new_vx
-        new_y = self.position[1] + new_vy
-
-        # Controleer of agent buiten de grenzen gaat
-        if new_x < 0 or new_x > self.model.width or new_y < 0 or new_y > self.model.height:
-            self.model.remove_agent(self)  # Verwijder agent uit de simulatie
-            return  # Stop de functie zodat de positie niet meer wordt geüpdatet
-
-        # Update positie
-        self.position = (new_x, new_y)
-
->>>>>>> a3b8f8bb
     def move_continuous(self, dt):
         """Beweeg de agent volgens huidige richting en snelheid met delta tijd."""
         # Als agent stilstaat, update idle time
@@ -158,7 +96,6 @@
         new_x = self.position[0] + new_vx * dt
         new_y = self.position[1] + new_vy * dt
 
-<<<<<<< HEAD
         if self.agent_type == "student":
             # Studenten kunnen de simulatie verlaten
             if new_x < 0 or new_x > self.model.width or new_y < 0 or new_y > self.model.height:
@@ -168,12 +105,6 @@
             # Volwassenen mogen de grenzen niet overschrijden
             new_x = max(0, min(new_x, self.model.width))
             new_y = max(0, min(new_y, self.model.height))
-=======
-        # Controleer of agent buiten de grenzen gaat
-        if new_x < 0 or new_x > self.model.width or new_y < 0 or new_y > self.model.height:
-            self.model.remove_agent(self)  # Verwijder agent uit de simulatie
-            return  # Stop de functie zodat de positie niet meer wordt geüpdatet
->>>>>>> a3b8f8bb
 
         # Update positie
         self.position = (new_x, new_y)
