--- conflicted
+++ resolved
@@ -12,43 +12,22 @@
         self.position = position
         self.has_weapon = False
         self.awareness = 0.0
-<<<<<<< HEAD
         self.max_speed = 100.0
-=======
-        self.max_speed = 200
->>>>>>> ab102829
 
         # Parameters voor menselijkere beweging
         self.velocity = (0.0, 0.0)
         self.direction = random.uniform(0, 2 * math.pi)  # Richting in radialen
-<<<<<<< HEAD
-        self.target_speed = random.uniform(0.5, self.max_speed)  # Doelsnelheid
-        self.acceleration = 1
-=======
         self.direction_change_prob = 0.05  # Kans om richting te veranderen per stap
         self.target_speed = random.uniform(0.75 * self.max_speed, self.max_speed)  # Doelsnelheid
         self.acceleration = 0.5  # Hoe snel agent versnelt/vertraagt
         self.path_time = random.uniform(5, 15)  # Hoelang agent dezelfde richting aanhoudt
-        self.current_path_time = 0  # Teller voor huidige pad
-
-    def move(self):
-        """Beweeg de agent volgens huidige richting en snelheid."""
-        # Kijk of we van richting moeten veranderen
-        if random.random() < self.direction_change_prob:
-            self.direction += random.uniform(-0.5, 0.5)
-            self.direction %= 2 * math.pi
-            self.target_speed = random.uniform(0.02, self.max_speed)
-
-        # Bereken gewenste snelheid vector op basis van richting
-        target_vx = self.target_speed * math.cos(self.direction)
-        target_vy = self.target_speed * math.sin(self.direction)
->>>>>>> ab102829
+        self.target_speed = random.uniform(0.5, self.max_speed)  # Doelsnelheid
+        self.acceleration = 1
 
         # Tijdgebaseerde richtingsverandering - langere periodes
         self.path_time = random.uniform(10, 30)  # VERHOOGD: veel langere loopperiodes (10-30 sec)
         self.current_path_time = 0  # Teller voor huidige pad
 
-<<<<<<< HEAD
         # Parameters voor stilstand - langere periodes
         self.is_idle = False
         self.idle_prob = 0.4  # Kans om stil te gaan staan bij richtingverandering
@@ -60,17 +39,24 @@
             self.idle_prob = 0.6  # 60% kans om stil te staan bij richtingverandering
             self.idle_duration = random.uniform(15, 40)  # VERHOOGD: 15-40 seconden stilstand
             self.path_time = random.uniform(15, 40)  # VERHOOGD: 15-40 seconden doorlopen
-=======
+
+        # Update snelheid
+        self.velocity = (new_vx, new_vy)
+
+        # Update positie
+        new_x = self.position[0] + new_vx
+        new_y = self.position[1] + new_vy
+
         # **Controleer of agent buiten de grenzen gaat**
         if new_x < 0 or new_x > self.model.width or new_y < 0 or new_y > self.model.height:
             self.model.remove_agent(self)  # Verwijder agent uit de simulatie
             return  # Stop de functie zodat de positie niet meer wordt geüpdatet
->>>>>>> ab102829
 
+        # Update positie
+        self.position = (new_x, new_y)
 
     def move_continuous(self, dt):
         """Beweeg de agent volgens huidige richting en snelheid met delta tijd."""
-<<<<<<< HEAD
         # Als agent stilstaat, update idle time
         if self.is_idle:
             self.idle_time += dt
@@ -107,15 +93,6 @@
                 if self.agent_type == 1:  # ADULT
                     self.idle_duration = random.uniform(15, 40)
                 return
-=======
-        self.current_path_time += dt
-        if self.current_path_time >= self.path_time:
-            self.direction += random.uniform(-0.8, 0.8)
-            self.direction %= 2 * math.pi
-            self.target_speed = random.uniform(0.02, self.max_speed)
-            self.current_path_time = 0
-            self.path_time = random.uniform(5, 15)
->>>>>>> ab102829
 
         # Bereken snelheid op basis van richting
         target_vx = self.target_speed * math.cos(self.direction)
